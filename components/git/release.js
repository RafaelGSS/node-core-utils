import CLI from '../../lib/cli.js';
import ReleasePreparation from '../../lib/prepare_release.js';
import { runPromise } from '../../lib/run.js';

export const command = 'release [newVersion|options]';
export const describe = 'Manage an in-progress release or start a new one.';

const PREPARE = 'prepare';
const PROMOTE = 'promote';

const releaseOptions = {
  prepare: {
    describe: 'Prepare a new release of Node.js',
    type: 'boolean'
  },
  promote: {
    describe: 'Promote new release of Node.js',
    type: 'boolean'
  },
  security: {
    describe: 'Demarcate the new security release as a security release',
    type: 'boolean'
  },
  filterLabel: {
    describe: 'Labels separated by "," to filter security PRs',
    type: 'string'
  },
  skipBranchDiff: {
    describe: 'Skips the initial branch-diff check when preparing releases',
    type: 'boolean'
  },
  startLTS: {
    describe: 'Mark the release as the transition from Current to LTS',
    type: 'boolean'
  },
<<<<<<< HEAD
  yes: {
    type: 'boolean',
    default: false,
    describe: 'Assume "yes" as answer to all prompts and run ' +
    'non-interactively.'
=======
  releaseDate: {
    describe: 'Default relase date when --prepare is used. It must be YYYY-MM-DD',
    type: 'string'
>>>>>>> 48cbfd6b
  }
};

let yargsInstance;

export function builder(yargs) {
  yargsInstance = yargs;
  return yargs
    .options(releaseOptions).positional('newVersion', {
      describe: 'Version number of the release to be prepared or promoted'
    })
    .example('git node release --prepare 1.2.3',
      'Prepare a release of Node.js tagged v1.2.3')
    .example('git node --prepare --startLTS',
      'Prepare the first LTS release');
}

export function handler(argv) {
  if (argv.prepare) {
    return release(PREPARE, argv);
  } else if (argv.promote) {
    return release(PROMOTE, argv);
  }

  // If more than one action is provided or no valid action
  // is provided, show help.
  yargsInstance.showHelp();
}

function release(state, argv) {
  const logStream = process.stdout.isTTY ? process.stdout : process.stderr;
  const cli = new CLI(logStream);
  const dir = process.cwd();

  if (argv.yes) {
    cli.setAssumeYes();
  }

  return runPromise(main(state, argv, cli, dir)).catch((err) => {
    if (cli.spinner.enabled) {
      cli.spinner.fail();
    }
    throw err;
  });
}

async function main(state, argv, cli, dir) {
  if (state === PREPARE) {
    const prep = new ReleasePreparation(argv, cli, dir);

    await prep.prepareLocalBranch();

    if (prep.warnForWrongBranch()) return;

    // If the new version was automatically calculated, confirm it.
    if (!argv.newVersion) {
      const create = await cli.prompt(
        `Create release with new version ${prep.newVersion}?`,
        { defaultAnswer: true });

      if (!create) {
        cli.error('Aborting release preparation process');
        return;
      }
    }

    return prep.prepare();
  } else if (state === PROMOTE) {
    // TODO(codebytere): implement release promotion.
  }
}<|MERGE_RESOLUTION|>--- conflicted
+++ resolved
@@ -17,6 +17,10 @@
     describe: 'Promote new release of Node.js',
     type: 'boolean'
   },
+  releaseDate: {
+    describe: 'Default relase date when --prepare is used. It must be YYYY-MM-DD',
+    type: 'string'
+  },
   security: {
     describe: 'Demarcate the new security release as a security release',
     type: 'boolean'
@@ -33,17 +37,11 @@
     describe: 'Mark the release as the transition from Current to LTS',
     type: 'boolean'
   },
-<<<<<<< HEAD
   yes: {
     type: 'boolean',
     default: false,
     describe: 'Assume "yes" as answer to all prompts and run ' +
-    'non-interactively.'
-=======
-  releaseDate: {
-    describe: 'Default relase date when --prepare is used. It must be YYYY-MM-DD',
-    type: 'string'
->>>>>>> 48cbfd6b
+    'non-interactively.',
   }
 };
 
